--- conflicted
+++ resolved
@@ -14,11 +14,8 @@
 	1: NodesSchemaUpdate,
 	2: ConfigSchemaUpdate,
 	3: JujuUserSchemaUpdate,
-<<<<<<< HEAD
-	4: AddSystemIDToNodes,
-=======
 	4: ManifestsSchemaUpdate,
->>>>>>> b1f78431
+	5: AddSystemIDToNodes,
 }
 
 // NodesSchemaUpdate is schema for table nodes
@@ -72,12 +69,6 @@
 	return err
 }
 
-<<<<<<< HEAD
-// AddSystemIDToNodes is schema update for table nodes
-func AddSystemIDToNodes(_ context.Context, tx *sql.Tx) error {
-	stmt := `
-ALTER TABLE nodes ADD COLUMN system_id TEXT default '';
-=======
 // ManifestsSchemaUpdate is schema for table manifest
 // TOCHK: TIMESTAMP(6) not storing nano seconds
 func ManifestsSchemaUpdate(_ context.Context, tx *sql.Tx) error {
@@ -89,7 +80,16 @@
   data                          TEXT,
   UNIQUE(manifest_id)
 );
->>>>>>> b1f78431
+  `
+	_, err := tx.Exec(stmt)
+
+	return err
+}
+
+// AddSystemIDToNodes is schema update for table nodes
+func AddSystemIDToNodes(_ context.Context, tx *sql.Tx) error {
+	stmt := `
+ALTER TABLE nodes ADD COLUMN system_id TEXT default '';
   `
 
 	_, err := tx.Exec(stmt)
